--- conflicted
+++ resolved
@@ -33,91 +33,6 @@
       # /run/openvswitch -> tmpfs - ovsdb sockets
       # /env -> configmap env-overrides - debug overrides
       containers:
-<<<<<<< HEAD
-=======
-      # ovsdb and ovs-vswitchd
-      - name: ovs-daemons
-        image: "{{.OvnImage}}"
-        command:
-        - /bin/bash
-        - -c
-        - |
-          #!/bin/bash
-          set -e
-          if [[ -f "/env/${K8S_NODE}" ]]; then
-            set -o allexport
-            source "/env/${K8S_NODE}"
-            set +o allexport
-          fi
-          if [[ -f "/old/openvswitch/conf.db" && ! -f "/etc/openvswitch/conf.db" ]]; then
-            mv /old/openvswitch/conf.db /etc/openvswitch/conf.db
-          fi
-          chown -R openvswitch:openvswitch /run/openvswitch
-          chown -R openvswitch:openvswitch /etc/openvswitch
-          function quit {
-              /usr/share/openvswitch/scripts/ovs-ctl stop
-              exit 0
-          }
-          trap quit SIGTERM
-          /usr/share/openvswitch/scripts/ovs-ctl start --ovs-user=openvswitch:openvswitch --system-id=random
-          ovs-appctl vlog/set "file:${OVS_LOG_LEVEL}"
-          /usr/share/openvswitch/scripts/ovs-ctl --protocol=udp --dport=6081 enable-protocol
-
-          tail -F --pid=$(cat /var/run/openvswitch/ovs-vswitchd.pid) /var/log/openvswitch/ovs-vswitchd.log &
-          tail -F --pid=$(cat /var/run/openvswitch/ovsdb-server.pid) /var/log/openvswitch/ovsdb-server.log &
-          wait
-        env:
-        - name: OVS_LOG_LEVEL
-          value: info
-        - name: K8S_NODE
-          valueFrom:
-            fieldRef:
-              fieldPath: spec.nodeName
-        securityContext:
-          privileged: true
-        volumeMounts:
-        - mountPath: /lib/modules
-          name: host-modules
-          readOnly: true
-        - mountPath: /sys
-          name: host-sys
-          readOnly: true
-        - mountPath: /run/openvswitch
-          name: run-openvswitch
-        - mountPath: /etc/openvswitch
-          name: etc-openvswitch
-        - mountPath: /old/openvswitch
-          name: old-openvswitch-database
-        - mountPath: /var/lib/openvswitch
-          name: var-lib-openvswitch
-        - mountPath: /env
-          name: env-overrides
-        resources:
-          requests:
-            cpu: 100m
-            memory: 300Mi
-        terminationMessagePolicy: FallbackToLogsOnError
-        livenessProbe:
-          exec:
-            command:
-            - /usr/share/openvswitch/scripts/ovs-ctl
-            - status
-          initialDelaySeconds: 15
-          periodSeconds: 5
-        readinessProbe:
-          exec:
-            command:
-            - /usr/share/openvswitch/scripts/ovs-ctl
-            - status
-          initialDelaySeconds: 15
-          periodSeconds: 5
-        lifecycle:
-          preStop:
-            exec:
-              command: ["/usr/share/openvswitch/scripts/ovs-ctl", "stop"]
-        terminationGracePeriodSeconds: 10
-
->>>>>>> 5b698473
       # ovn-controller: programs the vswitch with flows from the sbdb
       - name: ovn-controller
         image: "{{.OvnImage}}"
